volumes:
  n8n_storage:
  ollama_storage:
  qdrant_storage:
  open-webui:
  flowise:
  caddy-data:
  caddy-config:
  valkey-data:
  langfuse_postgres_data:
  langfuse_clickhouse_data:
  langfuse_clickhouse_logs:
  langfuse_minio_data:
  grafana:
  prometheus_data:
  letta_data:
  weaviate_data:

x-n8n: &service-n8n
  image: n8nio/n8n:latest
  environment: &service-n8n-env
    DB_TYPE: postgresdb
    DB_POSTGRESDB_HOST: postgres
    DB_POSTGRESDB_USER: postgres
    DB_POSTGRESDB_PASSWORD: ${POSTGRES_PASSWORD}
    DB_POSTGRESDB_DATABASE: postgres
    N8N_DIAGNOSTICS_ENABLED: false
    N8N_PERSONALIZATION_ENABLED: false
    N8N_ENCRYPTION_KEY: ${N8N_ENCRYPTION_KEY}
    N8N_USER_MANAGEMENT_JWT_SECRET: ${N8N_USER_MANAGEMENT_JWT_SECRET}
    WEBHOOK_URL: ${N8N_HOSTNAME:+https://}${N8N_HOSTNAME:-http://localhost:5678}
    N8N_METRICS: true
    NODE_ENV: production
    EXECUTIONS_MODE: queue
    N8N_RUNNERS_ENABLED: true
    QUEUE_HEALTH_CHECK_ACTIVE: true
    QUEUE_BULL_REDIS_HOST: ${REDIS_HOST:-redis}
    QUEUE_BULL_REDIS_PORT: ${REDIS_PORT:-6379}
    N8N_ENFORCE_SETTINGS_FILE_PERMISSIONS: true
    N8N_COMMUNITY_PACKAGES_ALLOW_TOOL_USAGE: true
    NODE_FUNCTION_ALLOW_BUILTIN: "*"
    NODE_FUNCTION_ALLOW_EXTERNAL: cheerio,axios,moment,lodash

x-ollama: &service-ollama
  image: ollama/ollama:latest
  container_name: ollama
  restart: unless-stopped
<<<<<<< HEAD
=======
  expose:
    - 11434/tcp
>>>>>>> 4e0c574e
  environment:
    - OLLAMA_CONTEXT_LENGTH=8192
    - OLLAMA_FLASH_ATTENTION=1
    - OLLAMA_KV_CACHE_TYPE=q8_0
    - OLLAMA_MAX_LOADED_MODELS=2
  volumes:
    - ollama_storage:/root/.ollama

x-init-ollama: &init-ollama
  image: ollama/ollama:latest
  container_name: ollama-pull-llama
  volumes:
    - ollama_storage:/root/.ollama
  entrypoint: /bin/sh
  command:
    - "-c"
    - "sleep 3; OLLAMA_HOST=ollama:11434 ollama pull qwen2.5:7b-instruct-q4_K_M; OLLAMA_HOST=ollama:11434 ollama pull nomic-embed-text"

services:
  flowise:
    image: flowiseai/flowise
    restart: unless-stopped
    container_name: flowise
<<<<<<< HEAD
    profiles: ["flowise"]
    environment:
      - PORT=3001
      - FLOWISE_USERNAME=${FLOWISE_USERNAME}
      - FLOWISE_PASSWORD=${FLOWISE_PASSWORD}
=======
    expose:
      - 3001/tcp
    environment:
        - PORT=3001
        - FLOWISE_USERNAME=${FLOWISE_USERNAME}
        - FLOWISE_PASSWORD=${FLOWISE_PASSWORD}
>>>>>>> 4e0c574e
    extra_hosts:
      - "host.docker.internal:host-gateway"
    volumes:
      - ~/.flowise:/root/.flowise
    entrypoint: /bin/sh -c "sleep 3; flowise start"

  open-webui:
    image: ghcr.io/open-webui/open-webui:main
    restart: unless-stopped
    container_name: open-webui
<<<<<<< HEAD
    profiles: ["open-webui"]
=======
    expose:
      - 8080/tcp
>>>>>>> 4e0c574e
    extra_hosts:
      - "host.docker.internal:host-gateway"
    volumes:
      - open-webui:/app/backend/data

  n8n-import:
    <<: *service-n8n
    container_name: n8n-import
    profiles: ["n8n"]
    environment:
      <<: *service-n8n-env
      RUN_N8N_IMPORT: ${RUN_N8N_IMPORT:-false}
    entrypoint: /bin/sh
    command: /scripts/n8n_import_script.sh
    volumes:
      - ./n8n/backup:/backup
<<<<<<< HEAD
      - ./n8n/n8n_import_script.sh:/scripts/n8n_import_script.sh:ro
    depends_on:
      postgres:
        condition: service_healthy
=======
>>>>>>> 4e0c574e

  n8n:
    <<: *service-n8n
    container_name: n8n
    profiles: ["n8n"]
    restart: unless-stopped
<<<<<<< HEAD
=======
    expose:
      - 5678/tcp
>>>>>>> 4e0c574e
    volumes:
      - n8n_storage:/home/node/.n8n
      - ./n8n/backup:/backup
      - ./shared:/data/shared
    depends_on:
      n8n-import:
        condition: service_completed_successfully

  n8n-worker:
    <<: *service-n8n
    profiles: ["n8n"]
    restart: unless-stopped
    command: worker
    volumes:
      - n8n_storage:/home/node/.n8n
      - ./shared:/data/shared
    depends_on:
      n8n:
        condition: service_started
      redis:
        condition: service_healthy
      postgres:
        condition: service_healthy
    deploy:
      replicas: ${N8N_WORKER_COUNT:-1}

  qdrant:
    image: qdrant/qdrant
    container_name: qdrant
    profiles: ["qdrant"]
    restart: unless-stopped
<<<<<<< HEAD
=======
    expose:
      - 6333/tcp
      - 6334/tcp
>>>>>>> 4e0c574e
    volumes:
      - qdrant_storage:/qdrant/storage
    environment:
      - QDRANT__SERVICE__API_KEY=${QDRANT_API_KEY}
    expose:
      - "6333"

  neo4j:
    image: neo4j:latest
    container_name: neo4j
    profiles: ["neo4j"]
    restart: unless-stopped
    volumes:
<<<<<<< HEAD
      - ./neo4j/logs:/logs
      - ./neo4j/config:/config
      - ./neo4j/data:/data
      - ./neo4j/plugins:/plugins
    environment:
      - NEO4J_AUTH=${NEO4J_AUTH_USERNAME}/${NEO4J_AUTH_PASSWORD}
    healthcheck:
      test:
        [
          "CMD-SHELL",
          "wget --no-verbose --tries=1 --spider http://localhost:7474 || exit 1",
        ]
      interval: 5s
      timeout: 3s
      retries: 5
    ulimits:
      nofile:
        soft: 40000
        hard: 40000
=======
        - ./neo4j/logs:/logs
        - ./neo4j/config:/config
        - ./neo4j/data:/data
        - ./neo4j/plugins:/plugins
    expose:
      - 7473/tcp
      - 7474/tcp
      - 7687/tcp
    environment:
        - NEO4J_AUTH=${NEO4J_AUTH:-"neo4j/your_password"}
    restart: always
>>>>>>> 4e0c574e

  caddy:
    container_name: caddy
    image: docker.io/library/caddy:2-alpine
<<<<<<< HEAD
    ports:
      - "80:80"
      - "443:443"
      - "7687:7687"
=======
>>>>>>> 4e0c574e
    restart: unless-stopped
    ports:
      - 80:80/tcp
      - 443:443/tcp
    expose:
      - 2019/tcp
      - 443/tcp
      - 443/udp
      - 80/tcp
    volumes:
      - ./Caddyfile:/etc/caddy/Caddyfile:ro
      - ./caddy-addon:/etc/caddy/addons:ro
      - caddy-data:/data:rw
      - caddy-config:/config:rw
    environment:
      - N8N_HOSTNAME=${N8N_HOSTNAME}
      - WEBUI_HOSTNAME=${WEBUI_HOSTNAME}
      - FLOWISE_HOSTNAME=${FLOWISE_HOSTNAME}
      - SUPABASE_HOSTNAME=${SUPABASE_HOSTNAME}
      - SEARXNG_HOSTNAME=${SEARXNG_HOSTNAME}
      - LANGFUSE_HOSTNAME=${LANGFUSE_HOSTNAME}
      - WEAVIATE_HOSTNAME=${WEAVIATE_HOSTNAME}
      - QDRANT_HOSTNAME=${QDRANT_HOSTNAME}
      - NEO4J_HOSTNAME=${NEO4J_HOSTNAME}
      - LETSENCRYPT_EMAIL=${LETSENCRYPT_EMAIL:-internal}
      - PROMETHEUS_HOSTNAME=${PROMETHEUS_HOSTNAME}
      - GRAFANA_HOSTNAME=${GRAFANA_HOSTNAME}
      - LETTA_HOSTNAME=${LETTA_HOSTNAME}
      - PROMETHEUS_USERNAME=${PROMETHEUS_USERNAME}
      - PROMETHEUS_PASSWORD_HASH=${PROMETHEUS_PASSWORD_HASH}
      - SEARXNG_USERNAME=${SEARXNG_USERNAME}
      - SEARXNG_PASSWORD_HASH=${SEARXNG_PASSWORD_HASH}
    cap_drop:
      - ALL
    cap_add:
      - NET_BIND_SERVICE
    logging:
      driver: "json-file"
      options:
        max-size: "1m"
        max-file: "1"

  langfuse-worker:
    image: langfuse/langfuse-worker:3
    restart: always
    profiles: ["langfuse"]
    depends_on: &langfuse-depends-on
      postgres:
        condition: service_healthy
      minio:
        condition: service_healthy
      redis:
        condition: service_healthy
      clickhouse:
        condition: service_healthy
<<<<<<< HEAD
=======
    expose:
     - 3030/tcp
>>>>>>> 4e0c574e
    environment: &langfuse-worker-env
      DATABASE_URL: postgresql://postgres:${POSTGRES_PASSWORD}@postgres:5432/langfuse
      SALT: ${LANGFUSE_SALT}
      ENCRYPTION_KEY: ${ENCRYPTION_KEY}
      TELEMETRY_ENABLED: ${TELEMETRY_ENABLED:-true}
      LANGFUSE_ENABLE_EXPERIMENTAL_FEATURES: ${LANGFUSE_ENABLE_EXPERIMENTAL_FEATURES:-true}
      CLICKHOUSE_MIGRATION_URL: ${CLICKHOUSE_MIGRATION_URL:-clickhouse://clickhouse:9000}
      CLICKHOUSE_URL: ${CLICKHOUSE_URL:-http://clickhouse:8123}
      CLICKHOUSE_USER: ${CLICKHOUSE_USER:-clickhouse}
      CLICKHOUSE_PASSWORD: ${CLICKHOUSE_PASSWORD}
      CLICKHOUSE_CLUSTER_ENABLED: ${CLICKHOUSE_CLUSTER_ENABLED:-false}
      LANGFUSE_S3_EVENT_UPLOAD_BUCKET: ${LANGFUSE_S3_EVENT_UPLOAD_BUCKET:-langfuse}
      LANGFUSE_S3_EVENT_UPLOAD_REGION: ${LANGFUSE_S3_EVENT_UPLOAD_REGION:-auto}
      LANGFUSE_S3_EVENT_UPLOAD_ACCESS_KEY_ID: ${LANGFUSE_S3_EVENT_UPLOAD_ACCESS_KEY_ID:-minio}
      LANGFUSE_S3_EVENT_UPLOAD_SECRET_ACCESS_KEY: ${MINIO_ROOT_PASSWORD}
      LANGFUSE_S3_EVENT_UPLOAD_ENDPOINT: ${LANGFUSE_S3_EVENT_UPLOAD_ENDPOINT:-http://minio:9000}
      LANGFUSE_S3_EVENT_UPLOAD_FORCE_PATH_STYLE: ${LANGFUSE_S3_EVENT_UPLOAD_FORCE_PATH_STYLE:-true}
      LANGFUSE_S3_EVENT_UPLOAD_PREFIX: ${LANGFUSE_S3_EVENT_UPLOAD_PREFIX:-events/}
      LANGFUSE_S3_MEDIA_UPLOAD_BUCKET: ${LANGFUSE_S3_MEDIA_UPLOAD_BUCKET:-langfuse}
      LANGFUSE_S3_MEDIA_UPLOAD_REGION: ${LANGFUSE_S3_MEDIA_UPLOAD_REGION:-auto}
      LANGFUSE_S3_MEDIA_UPLOAD_ACCESS_KEY_ID: ${LANGFUSE_S3_MEDIA_UPLOAD_ACCESS_KEY_ID:-minio}
      LANGFUSE_S3_MEDIA_UPLOAD_SECRET_ACCESS_KEY: ${MINIO_ROOT_PASSWORD}
      LANGFUSE_S3_MEDIA_UPLOAD_ENDPOINT: ${LANGFUSE_S3_MEDIA_UPLOAD_ENDPOINT:-http://localhost:9090}
      LANGFUSE_S3_MEDIA_UPLOAD_FORCE_PATH_STYLE: ${LANGFUSE_S3_MEDIA_UPLOAD_FORCE_PATH_STYLE:-true}
      LANGFUSE_S3_MEDIA_UPLOAD_PREFIX: ${LANGFUSE_S3_MEDIA_UPLOAD_PREFIX:-media/}
      LANGFUSE_S3_BATCH_EXPORT_ENABLED: ${LANGFUSE_S3_BATCH_EXPORT_ENABLED:-false}
      LANGFUSE_S3_BATCH_EXPORT_BUCKET: ${LANGFUSE_S3_BATCH_EXPORT_BUCKET:-langfuse}
      LANGFUSE_S3_BATCH_EXPORT_PREFIX: ${LANGFUSE_S3_BATCH_EXPORT_PREFIX:-exports/}
      LANGFUSE_S3_BATCH_EXPORT_REGION: ${LANGFUSE_S3_BATCH_EXPORT_REGION:-auto}
      LANGFUSE_S3_BATCH_EXPORT_ENDPOINT: ${LANGFUSE_S3_BATCH_EXPORT_ENDPOINT:-http://minio:9000}
      LANGFUSE_S3_BATCH_EXPORT_EXTERNAL_ENDPOINT: ${LANGFUSE_S3_BATCH_EXPORT_EXTERNAL_ENDPOINT:-http://localhost:9090}
      LANGFUSE_S3_BATCH_EXPORT_ACCESS_KEY_ID: ${LANGFUSE_S3_BATCH_EXPORT_ACCESS_KEY_ID:-minio}
      LANGFUSE_S3_BATCH_EXPORT_SECRET_ACCESS_KEY: ${MINIO_ROOT_PASSWORD}
      LANGFUSE_S3_BATCH_EXPORT_FORCE_PATH_STYLE: ${LANGFUSE_S3_BATCH_EXPORT_FORCE_PATH_STYLE:-true}
      LANGFUSE_INGESTION_QUEUE_DELAY_MS: ${LANGFUSE_INGESTION_QUEUE_DELAY_MS:-}
      LANGFUSE_INGESTION_CLICKHOUSE_WRITE_INTERVAL_MS: ${LANGFUSE_INGESTION_CLICKHOUSE_WRITE_INTERVAL_MS:-}
      REDIS_HOST: ${REDIS_HOST:-redis}
      REDIS_PORT: ${REDIS_PORT:-6379}
      REDIS_AUTH: ${REDIS_AUTH:-LOCALONLYREDIS}
      REDIS_TLS_ENABLED: ${REDIS_TLS_ENABLED:-false}
      REDIS_TLS_CA: ${REDIS_TLS_CA:-/certs/ca.crt}
      REDIS_TLS_CERT: ${REDIS_TLS_CERT:-/certs/redis.crt}
      REDIS_TLS_KEY: ${REDIS_TLS_KEY:-/certs/redis.key}

  langfuse-web:
    image: langfuse/langfuse:3
    restart: always
    profiles: ["langfuse"]
    depends_on: *langfuse-depends-on
<<<<<<< HEAD
=======
    expose:
      - 3000/tcp
>>>>>>> 4e0c574e
    environment:
      <<: *langfuse-worker-env
      NEXTAUTH_URL: https://${LANGFUSE_HOSTNAME}
      NEXTAUTH_SECRET: ${NEXTAUTH_SECRET}
      LANGFUSE_INIT_ORG_ID: ${LANGFUSE_INIT_ORG_ID:-organization_id}
      LANGFUSE_INIT_ORG_NAME: ${LANGFUSE_INIT_ORG_NAME:-Organization}
      LANGFUSE_INIT_PROJECT_ID: ${LANGFUSE_INIT_PROJECT_ID:-project_id}
      LANGFUSE_INIT_PROJECT_NAME: ${LANGFUSE_INIT_PROJECT_NAME:-Project}
      LANGFUSE_INIT_PROJECT_PUBLIC_KEY: ${LANGFUSE_INIT_PROJECT_PUBLIC_KEY:-}
      LANGFUSE_INIT_PROJECT_SECRET_KEY: ${LANGFUSE_INIT_PROJECT_SECRET_KEY:-}
      LANGFUSE_INIT_USER_EMAIL: ${LANGFUSE_INIT_USER_EMAIL:-}
      LANGFUSE_INIT_USER_NAME: ${LANGFUSE_INIT_USER_NAME:-}
      LANGFUSE_INIT_USER_PASSWORD: ${LANGFUSE_INIT_USER_PASSWORD:-}
      AUTH_DISABLE_SIGNUP: ${AUTH_DISABLE_SIGNUP:-true}

  clickhouse:
    image: clickhouse/clickhouse-server
    restart: always
    profiles: ["langfuse"]
    user: "101:101"
    expose:
      - 8123/tcp
      - 9000/tcp
      - 9009/tcp
    environment:
      CLICKHOUSE_DB: default
      CLICKHOUSE_USER: clickhouse
      CLICKHOUSE_PASSWORD: ${CLICKHOUSE_PASSWORD}
    volumes:
      - langfuse_clickhouse_data:/var/lib/clickhouse
      - langfuse_clickhouse_logs:/var/log/clickhouse-server
    healthcheck:
      test: wget --no-verbose --tries=1 --spider http://localhost:8123/ping || exit 1
      interval: 5s
      timeout: 5s
      retries: 10
      start_period: 1s

  minio:
    image: minio/minio
    restart: always
    profiles: ["langfuse"]
    entrypoint: sh
    # create the 'langfuse' bucket before starting the service
    command: -c 'mkdir -p /data/langfuse && minio server --address ":9000" --console-address ":9001" /data'
    expose:
      - 9000/tcp
      - 9001/tcp
    environment:
      MINIO_ROOT_USER: minio
      MINIO_ROOT_PASSWORD: ${MINIO_ROOT_PASSWORD}
    volumes:
      - langfuse_minio_data:/data
    healthcheck:
      test: ["CMD", "mc", "ready", "local"]
      interval: 1s
      timeout: 5s
      retries: 5
      start_period: 1s

  postgres:
    container_name: postgres
    image: postgres:${POSTGRES_VERSION:-latest}
    restart: unless-stopped
    healthcheck:
      test: ["CMD-SHELL", "pg_isready -U postgres"]
      interval: 3s
      timeout: 3s
      retries: 10
    expose:
      - 5432/tcp
    environment:
      POSTGRES_USER: postgres
      POSTGRES_PASSWORD: ${POSTGRES_PASSWORD}
      POSTGRES_DB: postgres
    volumes:
      - langfuse_postgres_data:/var/lib/postgresql/data

  redis:
    container_name: redis
    image: docker.io/valkey/valkey:8-alpine
    command: valkey-server --save 30 1 --loglevel warning
    restart: unless-stopped
<<<<<<< HEAD
=======
    expose:
      - 6379/tcp
>>>>>>> 4e0c574e
    volumes:
      - valkey-data:/data
    cap_drop:
      - ALL
    cap_add:
      - SETGID
      - SETUID
      - DAC_OVERRIDE
    logging:
      driver: "json-file"
      options:
        max-size: "1m"
        max-file: "1"
    healthcheck:
      test: ["CMD", "redis-cli", "ping"]
      interval: 3s
      timeout: 10s
      retries: 10

  searxng:
    container_name: searxng
    image: docker.io/searxng/searxng:latest
    profiles: ["searxng"]
    restart: unless-stopped
<<<<<<< HEAD
=======
    expose:
      - 8080/tcp
>>>>>>> 4e0c574e
    volumes:
      - ./searxng:/etc/searxng:rw
    environment:
      - SEARXNG_BASE_URL=https://${SEARXNG_HOSTNAME:-localhost}/
      - UWSGI_WORKERS=${SEARXNG_UWSGI_WORKERS:-4}
      - UWSGI_THREADS=${SEARXNG_UWSGI_THREADS:-4}
    # cap_drop: - ALL  # Temporarily commented out for first run
    cap_add:
      - CHOWN
      - SETGID
      - SETUID
    logging:
      driver: "json-file"
      options:
        max-size: "1m"
        max-file: "1"

  ollama-cpu:
    profiles: ["cpu"]
    <<: *service-ollama

  ollama-gpu:
    profiles: ["gpu-nvidia"]
    <<: *service-ollama
    deploy:
      resources:
        reservations:
          devices:
            - driver: nvidia
              count: 1
              capabilities: [gpu]

  ollama-gpu-amd:
    profiles: ["gpu-amd"]
    <<: *service-ollama
    image: ollama/ollama:rocm
    devices:
      - "/dev/kfd"
      - "/dev/dri"

  ollama-pull-llama-cpu:
    profiles: ["cpu"]
    <<: *init-ollama
    depends_on:
      - ollama-cpu

  ollama-pull-llama-gpu:
    profiles: ["gpu-nvidia"]
    <<: *init-ollama
    depends_on:
      - ollama-gpu

  ollama-pull-llama-gpu-amd:
    profiles: [gpu-amd]
    <<: *init-ollama
    image: ollama/ollama:rocm
    depends_on:
      - ollama-gpu-amd

  prometheus:
    image: prom/prometheus:latest
    container_name: prometheus
    profiles: ["monitoring"]
    restart: unless-stopped
    volumes:
      - ./prometheus/prometheus.yml:/etc/prometheus/prometheus.yml:ro
      - prometheus_data:/prometheus
    extra_hosts:
      - "host.docker.internal:host-gateway"

  node-exporter:
    image: prom/node-exporter:latest
    container_name: node-exporter
    profiles: ["monitoring"]
    restart: unless-stopped
    volumes:
      - /proc:/host/proc:ro
      - /sys:/host/sys:ro
      - /:/rootfs:ro
    command:
      - "--path.procfs=/host/proc"
      - "--path.sysfs=/host/sys"
      - "--collector.filesystem.mount-points-exclude=^/(sys|proc|dev|host|etc)($$|/)"
    expose:
      - 9100

  cadvisor:
    image: gcr.io/cadvisor/cadvisor:latest
    container_name: cadvisor
    profiles: ["monitoring"]
    restart: unless-stopped
    volumes:
      - /:/rootfs:ro
      - /var/run:/var/run:rw
      - /sys:/sys:ro
      - /var/lib/docker/:/var/lib/docker:ro
    expose:
      - 8080

  grafana:
    image: grafana/grafana:latest
    container_name: grafana
    profiles: ["monitoring"]
    restart: unless-stopped
    environment:
      - GF_SECURITY_ADMIN_PASSWORD=${GRAFANA_ADMIN_PASSWORD:-admin}
      - GF_PROVISIONING_PATH=/etc/grafana/provisioning
    volumes:
      - grafana:/var/lib/grafana
      - ./grafana/provisioning:/etc/grafana/provisioning
      - ./grafana/dashboards:/var/lib/grafana/dashboards # Standard path often used, let's use Grafana's managed dashboards dir
    extra_hosts:
      - "host.docker.internal:host-gateway"
    depends_on:
      - prometheus

  crawl4ai:
    image: unclecode/crawl4ai:latest # Use official image
    container_name: crawl4ai
    profiles: ["crawl4ai"]
    restart: unless-stopped
    shm_size: 1g # Recommended for browser operations
    env_file:
      - .env
    deploy:
      resources:
        limits:
          cpus: "1.0"
          memory: 4G # Increased based on documentation recommendation

  letta:
    image: letta/letta:latest
    container_name: letta
    profiles: ["letta"]
    restart: unless-stopped
    volumes:
      - letta_data:/var/lib/postgresql/data
    environment:
      OPENAI_API_KEY: ${OPENAI_API_KEY:-}
      ANTHROPIC_API_KEY: ${ANTHROPIC_API_KEY:-}
      OLLAMA_BASE_URL: ${OLLAMA_BASE_URL:-}
      SECURE: ${LETTA_SECURE:-true}
      LETTA_SERVER_PASSWORD: ${LETTA_SERVER_PASSWORD:-}
    extra_hosts:
      - "host.docker.internal:host-gateway"

  weaviate:
    image: cr.weaviate.io/semitechnologies/weaviate:latest
    container_name: weaviate
    profiles: ["weaviate"]
    restart: unless-stopped
    volumes:
      - weaviate_data:/var/lib/weaviate
    environment:
      QUERY_DEFAULTS_LIMIT: 25
      AUTHENTICATION_ANONYMOUS_ACCESS_ENABLED: "false"
      AUTHENTICATION_APIKEY_ENABLED: "true"
      AUTHENTICATION_APIKEY_ALLOWED_KEYS: ${WEAVIATE_API_KEY}
      AUTHENTICATION_APIKEY_USERS: ${WEAVIATE_USERNAME}
      AUTHORIZATION_ENABLE_RBAC: "true"
      AUTHORIZATION_RBAC_ROOT_USERS: ${WEAVIATE_USERNAME}
      PERSISTENCE_DATA_PATH: "/var/lib/weaviate"
      ENABLE_API_BASED_MODULES: "true"
      CLUSTER_HOSTNAME: "node1"
      DEFAULT_VECTORIZER_MODULE: "none"
    healthcheck:
      test:
        [
          "CMD-SHELL",
          "wget -q --spider http://localhost:8080/v1/.well-known/ready || exit 1",
        ]
      interval: 10s
      timeout: 5s
      retries: 5
      start_period: 10s<|MERGE_RESOLUTION|>--- conflicted
+++ resolved
@@ -45,11 +45,6 @@
   image: ollama/ollama:latest
   container_name: ollama
   restart: unless-stopped
-<<<<<<< HEAD
-=======
-  expose:
-    - 11434/tcp
->>>>>>> 4e0c574e
   environment:
     - OLLAMA_CONTEXT_LENGTH=8192
     - OLLAMA_FLASH_ATTENTION=1
@@ -73,20 +68,11 @@
     image: flowiseai/flowise
     restart: unless-stopped
     container_name: flowise
-<<<<<<< HEAD
     profiles: ["flowise"]
     environment:
       - PORT=3001
       - FLOWISE_USERNAME=${FLOWISE_USERNAME}
       - FLOWISE_PASSWORD=${FLOWISE_PASSWORD}
-=======
-    expose:
-      - 3001/tcp
-    environment:
-        - PORT=3001
-        - FLOWISE_USERNAME=${FLOWISE_USERNAME}
-        - FLOWISE_PASSWORD=${FLOWISE_PASSWORD}
->>>>>>> 4e0c574e
     extra_hosts:
       - "host.docker.internal:host-gateway"
     volumes:
@@ -97,12 +83,7 @@
     image: ghcr.io/open-webui/open-webui:main
     restart: unless-stopped
     container_name: open-webui
-<<<<<<< HEAD
     profiles: ["open-webui"]
-=======
-    expose:
-      - 8080/tcp
->>>>>>> 4e0c574e
     extra_hosts:
       - "host.docker.internal:host-gateway"
     volumes:
@@ -119,24 +100,16 @@
     command: /scripts/n8n_import_script.sh
     volumes:
       - ./n8n/backup:/backup
-<<<<<<< HEAD
       - ./n8n/n8n_import_script.sh:/scripts/n8n_import_script.sh:ro
     depends_on:
       postgres:
         condition: service_healthy
-=======
->>>>>>> 4e0c574e
 
   n8n:
     <<: *service-n8n
     container_name: n8n
     profiles: ["n8n"]
     restart: unless-stopped
-<<<<<<< HEAD
-=======
-    expose:
-      - 5678/tcp
->>>>>>> 4e0c574e
     volumes:
       - n8n_storage:/home/node/.n8n
       - ./n8n/backup:/backup
@@ -168,12 +141,6 @@
     container_name: qdrant
     profiles: ["qdrant"]
     restart: unless-stopped
-<<<<<<< HEAD
-=======
-    expose:
-      - 6333/tcp
-      - 6334/tcp
->>>>>>> 4e0c574e
     volumes:
       - qdrant_storage:/qdrant/storage
     environment:
@@ -187,7 +154,6 @@
     profiles: ["neo4j"]
     restart: unless-stopped
     volumes:
-<<<<<<< HEAD
       - ./neo4j/logs:/logs
       - ./neo4j/config:/config
       - ./neo4j/data:/data
@@ -207,39 +173,15 @@
       nofile:
         soft: 40000
         hard: 40000
-=======
-        - ./neo4j/logs:/logs
-        - ./neo4j/config:/config
-        - ./neo4j/data:/data
-        - ./neo4j/plugins:/plugins
-    expose:
-      - 7473/tcp
-      - 7474/tcp
-      - 7687/tcp
-    environment:
-        - NEO4J_AUTH=${NEO4J_AUTH:-"neo4j/your_password"}
-    restart: always
->>>>>>> 4e0c574e
 
   caddy:
     container_name: caddy
     image: docker.io/library/caddy:2-alpine
-<<<<<<< HEAD
     ports:
       - "80:80"
       - "443:443"
       - "7687:7687"
-=======
->>>>>>> 4e0c574e
-    restart: unless-stopped
-    ports:
-      - 80:80/tcp
-      - 443:443/tcp
-    expose:
-      - 2019/tcp
-      - 443/tcp
-      - 443/udp
-      - 80/tcp
+    restart: unless-stopped
     volumes:
       - ./Caddyfile:/etc/caddy/Caddyfile:ro
       - ./caddy-addon:/etc/caddy/addons:ro
@@ -286,11 +228,6 @@
         condition: service_healthy
       clickhouse:
         condition: service_healthy
-<<<<<<< HEAD
-=======
-    expose:
-     - 3030/tcp
->>>>>>> 4e0c574e
     environment: &langfuse-worker-env
       DATABASE_URL: postgresql://postgres:${POSTGRES_PASSWORD}@postgres:5432/langfuse
       SALT: ${LANGFUSE_SALT}
@@ -340,11 +277,6 @@
     restart: always
     profiles: ["langfuse"]
     depends_on: *langfuse-depends-on
-<<<<<<< HEAD
-=======
-    expose:
-      - 3000/tcp
->>>>>>> 4e0c574e
     environment:
       <<: *langfuse-worker-env
       NEXTAUTH_URL: https://${LANGFUSE_HOSTNAME}
@@ -365,10 +297,6 @@
     restart: always
     profiles: ["langfuse"]
     user: "101:101"
-    expose:
-      - 8123/tcp
-      - 9000/tcp
-      - 9009/tcp
     environment:
       CLICKHOUSE_DB: default
       CLICKHOUSE_USER: clickhouse
@@ -390,9 +318,6 @@
     entrypoint: sh
     # create the 'langfuse' bucket before starting the service
     command: -c 'mkdir -p /data/langfuse && minio server --address ":9000" --console-address ":9001" /data'
-    expose:
-      - 9000/tcp
-      - 9001/tcp
     environment:
       MINIO_ROOT_USER: minio
       MINIO_ROOT_PASSWORD: ${MINIO_ROOT_PASSWORD}
@@ -414,8 +339,6 @@
       interval: 3s
       timeout: 3s
       retries: 10
-    expose:
-      - 5432/tcp
     environment:
       POSTGRES_USER: postgres
       POSTGRES_PASSWORD: ${POSTGRES_PASSWORD}
@@ -428,11 +351,6 @@
     image: docker.io/valkey/valkey:8-alpine
     command: valkey-server --save 30 1 --loglevel warning
     restart: unless-stopped
-<<<<<<< HEAD
-=======
-    expose:
-      - 6379/tcp
->>>>>>> 4e0c574e
     volumes:
       - valkey-data:/data
     cap_drop:
@@ -457,11 +375,6 @@
     image: docker.io/searxng/searxng:latest
     profiles: ["searxng"]
     restart: unless-stopped
-<<<<<<< HEAD
-=======
-    expose:
-      - 8080/tcp
->>>>>>> 4e0c574e
     volumes:
       - ./searxng:/etc/searxng:rw
     environment:
