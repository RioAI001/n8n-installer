#!/usr/bin/env python3
"""
start_services.py

This script starts the Supabase stack first, waits for it to initialize, and then starts
the local AI stack. Both stacks use the same Docker Compose project name ("localai")
so they appear together in Docker Desktop.
"""

import os
import subprocess
import shutil
import time
import argparse
import platform
import sys
from dotenv import dotenv_values

def is_supabase_enabled():
    """Check if 'supabase' is in COMPOSE_PROFILES in .env file."""
    env_values = dotenv_values(".env")
    compose_profiles = env_values.get("COMPOSE_PROFILES", "")
    return "supabase" in compose_profiles.split(',')

def run_command(cmd, cwd=None):
    """Run a shell command and print it."""
    print("Running:", " ".join(cmd))
    subprocess.run(cmd, cwd=cwd, check=True)

def clone_supabase_repo():
    """Clone the Supabase repository using sparse checkout if not already present."""
    if not is_supabase_enabled():
        print("Supabase is not enabled, skipping clone.")
        return
    if not os.path.exists("supabase"):
        print("Cloning the Supabase repository...")
        run_command([
            "git", "clone", "--filter=blob:none", "--no-checkout",
            "https://github.com/supabase/supabase.git"
        ])
        os.chdir("supabase")
        run_command(["git", "sparse-checkout", "init", "--cone"])
        run_command(["git", "sparse-checkout", "set", "docker"])
        run_command(["git", "checkout", "master"])
        os.chdir("..")
    else:
        print("Supabase repository already exists, updating...")
        os.chdir("supabase")
        run_command(["git", "pull"])
        os.chdir("..")

def prepare_supabase_env():
    """Copy .env to .env in supabase/docker."""
    if not is_supabase_enabled():
        print("Supabase is not enabled, skipping env preparation.")
        return
    env_path = os.path.join("supabase", "docker", ".env")
    env_example_path = os.path.join(".env")
    print("Copying .env in root to .env in supabase/docker...")
    shutil.copyfile(env_example_path, env_path)

def stop_existing_containers():
    """Stop and remove existing containers for our unified project ('localai')."""
    print("Stopping and removing existing containers for the unified project 'localai'...")
    cmd = [
        "docker", "compose",
        "-p", "localai",
        "-f", "docker-compose.yml"
    ]
    if is_supabase_enabled():
        cmd.extend(["-f", "supabase/docker/docker-compose.yml"])
    cmd.append("down")
    run_command(cmd)

def start_supabase(environment=None):
    """Start the Supabase services (using its compose file)."""
    if not is_supabase_enabled():
        print("Supabase is not enabled, skipping start.")
        return
    print("Starting Supabase services...")
    cmd = ["docker", "compose", "-p", "localai", "-f", "supabase/docker/docker-compose.yml"]
    if environment and environment == "public":
        cmd.extend(["-f", "docker-compose.override.public.supabase.yml"])
    cmd.extend(["up", "-d"])
    run_command(cmd)

<<<<<<< HEAD
def start_local_ai():
    """Start the local AI services (using its compose file)."""
    print("Starting local AI services...")
    cmd = ["docker", "compose", "-p", "localai"]
    cmd.extend(["-f", "docker-compose.yml", "up", "-d"])
=======
def start_local_ai(profile=None, environment=None):
    """Start the local AI services (using its compose file)."""
    print("Starting local AI services...")
    cmd = ["docker", "compose", "-p", "localai"]
    if profile and profile != "none":
        cmd.extend(["--profile", profile])
    cmd.extend(["-f", "docker-compose.yml"])
    if environment and environment == "private":
        cmd.extend(["-f", "docker-compose.override.private.yml"])
    if environment and environment == "public":
        cmd.extend(["-f", "docker-compose.override.public.yml"])
    cmd.extend(["up", "-d"])
>>>>>>> 4e0c574e
    run_command(cmd)

def generate_searxng_secret_key():
    """Generate a secret key for SearXNG based on the current platform."""
    print("Checking SearXNG settings...")

    # Define paths for SearXNG settings files
    settings_path = os.path.join("searxng", "settings.yml")
    settings_base_path = os.path.join("searxng", "settings-base.yml")

    # Check if settings-base.yml exists
    if not os.path.exists(settings_base_path):
        print(f"Warning: SearXNG base settings file not found at {settings_base_path}")
        return

    # Check if settings.yml exists, if not create it from settings-base.yml
    if not os.path.exists(settings_path):
        print(f"SearXNG settings.yml not found. Creating from {settings_base_path}...")
        try:
            shutil.copyfile(settings_base_path, settings_path)
            print(f"Created {settings_path} from {settings_base_path}")
        except Exception as e:
            print(f"Error creating settings.yml: {e}")
            return
    else:
        print(f"SearXNG settings.yml already exists at {settings_path}")

    print("Generating SearXNG secret key...")

    # Detect the platform and run the appropriate command
    system = platform.system()

    try:
        if system == "Windows":
            print("Detected Windows platform, using PowerShell to generate secret key...")
            # PowerShell command to generate a random key and replace in the settings file
            ps_command = [
                "powershell", "-Command",
                "$randomBytes = New-Object byte[] 32; " +
                "(New-Object Security.Cryptography.RNGCryptoServiceProvider).GetBytes($randomBytes); " +
                "$secretKey = -join ($randomBytes | ForEach-Object { \"{0:x2}\" -f $_ }); " +
                "(Get-Content searxng/settings.yml) -replace 'ultrasecretkey', $secretKey | Set-Content searxng/settings.yml"
            ]
            subprocess.run(ps_command, check=True)

        elif system == "Darwin":  # macOS
            print("Detected macOS platform, using sed command with empty string parameter...")
            # macOS sed command requires an empty string for the -i parameter
            openssl_cmd = ["openssl", "rand", "-hex", "32"]
            random_key = subprocess.check_output(openssl_cmd).decode('utf-8').strip()
            sed_cmd = ["sed", "-i", "", f"s|ultrasecretkey|{random_key}|g", settings_path]
            subprocess.run(sed_cmd, check=True)

        else:  # Linux and other Unix-like systems
            print("Detected Linux/Unix platform, using standard sed command...")
            # Standard sed command for Linux
            openssl_cmd = ["openssl", "rand", "-hex", "32"]
            random_key = subprocess.check_output(openssl_cmd).decode('utf-8').strip()
            sed_cmd = ["sed", "-i", f"s|ultrasecretkey|{random_key}|g", settings_path]
            subprocess.run(sed_cmd, check=True)

        print("SearXNG secret key generated successfully.")

    except Exception as e:
        print(f"Error generating SearXNG secret key: {e}")
        print("You may need to manually generate the secret key using the commands:")
        print("  - Linux: sed -i \"s|ultrasecretkey|$(openssl rand -hex 32)|g\" searxng/settings.yml")
        print("  - macOS: sed -i '' \"s|ultrasecretkey|$(openssl rand -hex 32)|g\" searxng/settings.yml")
        print("  - Windows (PowerShell):")
        print("    $randomBytes = New-Object byte[] 32")
        print("    (New-Object Security.Cryptography.RNGCryptoServiceProvider).GetBytes($randomBytes)")
        print("    $secretKey = -join ($randomBytes | ForEach-Object { \"{0:x2}\" -f $_ })")
        print("    (Get-Content searxng/settings.yml) -replace 'ultrasecretkey', $secretKey | Set-Content searxng/settings.yml")

def check_and_fix_docker_compose_for_searxng():
    """Check and modify docker-compose.yml for SearXNG first run."""
    docker_compose_path = "docker-compose.yml"
    if not os.path.exists(docker_compose_path):
        print(f"Warning: Docker Compose file not found at {docker_compose_path}")
        return

    try:
        # Read the docker-compose.yml file
        with open(docker_compose_path, 'r') as file:
            content = file.read()

        # Default to first run
        is_first_run = True

        # Check if Docker is running and if the SearXNG container exists
        try:
            # Check if the SearXNG container is running
            container_check = subprocess.run(
                ["docker", "ps", "--filter", "name=searxng", "--format", "{{.Names}}"],
                capture_output=True, text=True, check=True
            )
            searxng_containers = container_check.stdout.strip().split('\n')

            # If SearXNG container is running, check inside for uwsgi.ini
            if any(container for container in searxng_containers if container):
                container_name = next(container for container in searxng_containers if container)
                print(f"Found running SearXNG container: {container_name}")

                # Check if uwsgi.ini exists inside the container
                container_check = subprocess.run(
                    ["docker", "exec", container_name, "sh", "-c", "[ -f /etc/searxng/uwsgi.ini ] && echo 'found' || echo 'not_found'"],
                    capture_output=True, text=True, check=False
                )

                if "found" in container_check.stdout:
                    print("Found uwsgi.ini inside the SearXNG container - not first run")
                    is_first_run = False
                else:
                    print("uwsgi.ini not found inside the SearXNG container - first run")
                    is_first_run = True
            else:
                print("No running SearXNG container found - assuming first run")
        except Exception as e:
            print(f"Error checking Docker container: {e} - assuming first run")

        if is_first_run and "cap_drop: - ALL" in content:
            print("First run detected for SearXNG. Temporarily removing 'cap_drop: - ALL' directive...")
            # Temporarily comment out the cap_drop line
            modified_content = content.replace("cap_drop: - ALL", "# cap_drop: - ALL  # Temporarily commented out for first run")

            # Write the modified content back
            with open(docker_compose_path, 'w') as file:
                file.write(modified_content)

            print("Note: After the first run completes successfully, you should re-add 'cap_drop: - ALL' to docker-compose.yml for security reasons.")
        elif not is_first_run and "# cap_drop: - ALL  # Temporarily commented out for first run" in content:
            print("SearXNG has been initialized. Re-enabling 'cap_drop: - ALL' directive for security...")
<<<<<<< HEAD
            # Uncomment the cap_drop line and ensure correct multi-line YAML format
            correct_cap_drop_block = "cap_drop:\n      - ALL" # Note the newline and indentation for the list item
            modified_content = content.replace("# cap_drop: - ALL  # Temporarily commented out for first run", correct_cap_drop_block)
            
=======
            # Uncomment the cap_drop line
            modified_content = content.replace("# cap_drop: - ALL  # Temporarily commented out for first run", "cap_drop: - ALL")

>>>>>>> 4e0c574e
            # Write the modified content back
            with open(docker_compose_path, 'w') as file:
                file.write(modified_content)

    except Exception as e:
        print(f"Error checking/modifying docker-compose.yml for SearXNG: {e}")

def main():
<<<<<<< HEAD
    if is_supabase_enabled():
        clone_supabase_repo()
        prepare_supabase_env()
    
    # Generate SearXNG secret key and check docker-compose.yml
    generate_searxng_secret_key()
    check_and_fix_docker_compose_for_searxng()
    
    stop_existing_containers()
    
    # Start Supabase first
    if is_supabase_enabled():
        start_supabase()
    
        # Give Supabase some time to initialize
        print("Waiting for Supabase to initialize...")
        time.sleep(10)
    
    # Then start the local AI services
    start_local_ai()
=======
    parser = argparse.ArgumentParser(description='Start the local AI and Supabase services.')
    parser.add_argument('--profile', choices=['cpu', 'gpu-nvidia', 'gpu-amd', 'none'], default='cpu',
                      help='Profile to use for Docker Compose (default: cpu)')
    parser.add_argument('--environment', choices=['private', 'public'], default='private',
                      help='Environment to use for Docker Compose (default: private)')
    args = parser.parse_args()

    clone_supabase_repo()
    prepare_supabase_env()

    # Generate SearXNG secret key and check docker-compose.yml
    generate_searxng_secret_key()
    check_and_fix_docker_compose_for_searxng()

    stop_existing_containers(args.profile)

    # Start Supabase first
    start_supabase(args.environment)

    # Give Supabase some time to initialize
    print("Waiting for Supabase to initialize...")
    time.sleep(10)

    # Then start the local AI services
    start_local_ai(args.profile, args.environment)
>>>>>>> 4e0c574e

if __name__ == "__main__":
    main()<|MERGE_RESOLUTION|>--- conflicted
+++ resolved
@@ -72,38 +72,21 @@
     cmd.append("down")
     run_command(cmd)
 
-def start_supabase(environment=None):
+def start_supabase():
     """Start the Supabase services (using its compose file)."""
     if not is_supabase_enabled():
         print("Supabase is not enabled, skipping start.")
         return
     print("Starting Supabase services...")
-    cmd = ["docker", "compose", "-p", "localai", "-f", "supabase/docker/docker-compose.yml"]
-    if environment and environment == "public":
-        cmd.extend(["-f", "docker-compose.override.public.supabase.yml"])
-    cmd.extend(["up", "-d"])
-    run_command(cmd)
-
-<<<<<<< HEAD
+    run_command([
+        "docker", "compose", "-p", "localai", "-f", "supabase/docker/docker-compose.yml", "up", "-d"
+    ])
+
 def start_local_ai():
     """Start the local AI services (using its compose file)."""
     print("Starting local AI services...")
     cmd = ["docker", "compose", "-p", "localai"]
     cmd.extend(["-f", "docker-compose.yml", "up", "-d"])
-=======
-def start_local_ai(profile=None, environment=None):
-    """Start the local AI services (using its compose file)."""
-    print("Starting local AI services...")
-    cmd = ["docker", "compose", "-p", "localai"]
-    if profile and profile != "none":
-        cmd.extend(["--profile", profile])
-    cmd.extend(["-f", "docker-compose.yml"])
-    if environment and environment == "private":
-        cmd.extend(["-f", "docker-compose.override.private.yml"])
-    if environment and environment == "public":
-        cmd.extend(["-f", "docker-compose.override.public.yml"])
-    cmd.extend(["up", "-d"])
->>>>>>> 4e0c574e
     run_command(cmd)
 
 def generate_searxng_secret_key():
@@ -236,16 +219,10 @@
             print("Note: After the first run completes successfully, you should re-add 'cap_drop: - ALL' to docker-compose.yml for security reasons.")
         elif not is_first_run and "# cap_drop: - ALL  # Temporarily commented out for first run" in content:
             print("SearXNG has been initialized. Re-enabling 'cap_drop: - ALL' directive for security...")
-<<<<<<< HEAD
             # Uncomment the cap_drop line and ensure correct multi-line YAML format
             correct_cap_drop_block = "cap_drop:\n      - ALL" # Note the newline and indentation for the list item
             modified_content = content.replace("# cap_drop: - ALL  # Temporarily commented out for first run", correct_cap_drop_block)
             
-=======
-            # Uncomment the cap_drop line
-            modified_content = content.replace("# cap_drop: - ALL  # Temporarily commented out for first run", "cap_drop: - ALL")
-
->>>>>>> 4e0c574e
             # Write the modified content back
             with open(docker_compose_path, 'w') as file:
                 file.write(modified_content)
@@ -254,7 +231,6 @@
         print(f"Error checking/modifying docker-compose.yml for SearXNG: {e}")
 
 def main():
-<<<<<<< HEAD
     if is_supabase_enabled():
         clone_supabase_repo()
         prepare_supabase_env()
@@ -275,33 +251,6 @@
     
     # Then start the local AI services
     start_local_ai()
-=======
-    parser = argparse.ArgumentParser(description='Start the local AI and Supabase services.')
-    parser.add_argument('--profile', choices=['cpu', 'gpu-nvidia', 'gpu-amd', 'none'], default='cpu',
-                      help='Profile to use for Docker Compose (default: cpu)')
-    parser.add_argument('--environment', choices=['private', 'public'], default='private',
-                      help='Environment to use for Docker Compose (default: private)')
-    args = parser.parse_args()
-
-    clone_supabase_repo()
-    prepare_supabase_env()
-
-    # Generate SearXNG secret key and check docker-compose.yml
-    generate_searxng_secret_key()
-    check_and_fix_docker_compose_for_searxng()
-
-    stop_existing_containers(args.profile)
-
-    # Start Supabase first
-    start_supabase(args.environment)
-
-    # Give Supabase some time to initialize
-    print("Waiting for Supabase to initialize...")
-    time.sleep(10)
-
-    # Then start the local AI services
-    start_local_ai(args.profile, args.environment)
->>>>>>> 4e0c574e
 
 if __name__ == "__main__":
     main()